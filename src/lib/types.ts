
import type { Role } from './roles';
import type { StateEffect } from './states';

export interface WorldMetadata {
  slug: string;
  name: string;
  description: string;
}

export type CreatureTemplate = 'Normal' | 'Underling' | 'Paragon' | 'Tyrant';

export interface CreatureAttributes {
  HP: number;
  Speed: number;
  Initiative: number;
  Accuracy: number;
  Guard: number;
  Resist: number;
  rollBonus: number;
  DMG: string;
}

export interface CreatureAbility {
  id: string;
  name: string;
  description: string;
}

export interface DeedEffects {
  start?: string;
  base?: string;
  hit?: string;
  spark?: string;
  shadow?: string;
  after?: string;
}

export const DEED_ACTION_TYPES = ['attack', 'support'] as const;
export type DeedActionType = (typeof DEED_ACTION_TYPES)[number];

export const DEED_TYPES = ['melee', 'missile', 'innate', 'unarmed', 'spell', 'item', 'versatile'] as const;
export type DeedType = (typeof DEED_TYPES)[number];

export const DEED_VERSUS = ['guard', 'resist', '10', 'special'] as const;
export type DeedVersus = (typeof DEED_VERSUS)[number];

export type DeedTier = 'light' | 'heavy' | 'mighty' | 'tyrant' | 'special';

export type TagSource = 'creature' | 'deed' | 'encounter' | 'encounterTable' | 'treasure' | 'alchemicalItem' | 'room' | 'dungeon' | 'item' | 'npc' | 'faction' | 'calendar' | 'pantheon' | 'city';

export interface Tag {
  name: string;
  source: TagSource;
}

export interface Deed {
  id: string;
  name: string;
  tier: DeedTier;
  actionType: DeedActionType;
  deedType: DeedType;
  versus: DeedVersus;
  target: string;
  effects: DeedEffects;
  tags?: string[];
}

export type DeedData = Omit<Deed, 'id'>;


export interface Creature {
  id: string;
  name: string;
  level: number;
  role: Role;
  template: CreatureTemplate;
  TR: number;
  attributes: CreatureAttributes;
  deeds: string[];
  abilities: CreatureAbility[];
  description: string;
  tags: string[];
}

export type NewCreature = Omit<Creature, 'id'>;

// Helper type for UI, with full deed objects
export interface CreatureWithDeeds extends Omit<Creature, 'deeds'> {
  deeds: Deed[];
}

// Encounter Types
export interface CombatantState {
  id: string;
  name: string;
  intensity: number;
  description?: string;
  effects?: StateEffect[];
}

interface BaseCombatant {
  id: string;
  name: string;
  initiative: number;
  states: CombatantState[];
}

export interface PlayerCombatant {
  id: string;
  type: 'player';
  name: string;
  initiative: number;
  nat20?: boolean;
}

export interface MonsterCombatant extends BaseCombatant {
  type: 'monster';
  monsterId: string; // Original creature ID from bestiary
  template: CreatureTemplate;
  maxHp: number;
  currentHp: number;
  attributes: CreatureAttributes;
  deeds: Deed[];
  abilities: CreatureAbility[];
  description: string;
  tags: string[];
  role: Role;
  level: number;
  TR: number;
}

export type Combatant = PlayerCombatant | MonsterCombatant;

export interface MonsterEncounterGroup {
  monsterId: string;
  quantity: number;
}

export interface PlayerEncounterEntry {
  id: string;
  name: string;
}

export interface Encounter {
  id: string;
  name: string;
  sceneDescription: string;
  gmNotes: string;
  monsterGroups: MonsterEncounterGroup[];
  players: PlayerEncounterEntry[];
  tags?: string[];
  totalTR?: number;
  encounterTableId?: string;
}


// Encounter Table Types
export interface EncounterTableEntry {
  id: string;
  creatureId: string;
  quantity: string;
  weight: number;
}

export interface EncounterTable {
  id: string;
  name: string;
  description: string;
  location: string;
  tags: string[];
  totalTR: number;
  entries: EncounterTableEntry[];
}

// Treasure Types
export interface Treasure {
  id: string;
  name: string;
  description: string;
  value: number;
  slots: string;
  material: string;
  gemstone: string;
  tags: string[];
  isGenerated: boolean;
}

export type NewTreasure = Omit<Treasure, 'id'>;


// Commoner Type
export interface CommonerCombatValues {
  skillBonus: number;
  skillDie: string;
  hp: number;
  speed: number;
  initiative: number;
  accuracy: number;
  guard: number;
  resist: number;
  prevail: number;
  tenacity: number;
}

export interface Commoner {
  id: string;
  attributes: {
    might: number;
    agility: number;
    intellect: number;
    spirit: number;
  };
  keyAttribute: 'Might' | 'Agility';
  alignment: string;
  pastLife: string;
  skill: string;
  equipment: string;
  combatValues: CommonerCombatValues;
}

// Alchemy Types
export const ALCHEMY_ITEM_TYPES = ['potion', 'powder', 'oil', 'bomb'] as const;
export type AlchemicalItemType = (typeof ALCHEMY_ITEM_TYPES)[number];

export const ALCHEMY_ITEM_TIERS = ['lesser', 'greater'] as const;
export type AlchemicalItemTier = (typeof ALCHEMY_ITEM_TIERS)[number];

export interface AlchemicalItem {
  id: string;
  name: string;
  type: AlchemicalItemType;
  tier: AlchemicalItemTier;
  cost: number;
  effect: string;
  tags: string[];
}

export type NewAlchemicalItem = Omit<AlchemicalItem, 'id'>;

// Room Types
export interface RoomFeature {
  id: string;
  title: string;
  description: string;
  encounterIds: string[];
  treasureIds: string[];
  alchemicalItemIds: string[];
}

export interface Room {
  id: string;
  name: string;
  description: string;
  size: string;
  features: RoomFeature[];
  tags: string[];
  totalTreasureValue: number;
}

export type NewRoom = Omit<Room, 'id'>;

// Dungeon Types
export type DungeonHostilityLevel = 'I' | 'II' | 'III' | 'IV' | 'V';
export type DungeonSize = 'Tiny' | 'Small' | 'Medium' | 'Large' | 'Huge';

export interface DungeonRoom {
  instanceId: string; // A unique ID for this instance in the dungeon
  roomId: string; // The ID of the room template from the main rooms list
  position: { x: number; y: number };
}

export interface DungeonConnection {
  from: string; // DungeonRoom instanceId
  to: string; // DungeonRoom instanceId
}

export interface Dungeon {
    id: string;
    name: string;
    description: string;
    hostility: DungeonHostilityLevel;
    size: DungeonSize;
    threatRating: number;
    treasureValue: number;
    tags: string[];
    rooms: DungeonRoom[];
    connections: DungeonConnection[];
}

export type NewDungeon = Omit<Dungeon, 'id'>;

// Item Types
export const ITEM_TYPES = ['weapon', 'armor', 'shield', 'tool'] as const;
export type ItemType = (typeof ITEM_TYPES)[number];

export const ITEM_QUALITIES = ['crude', 'normal', 'fine'] as const;
export type ItemQuality = (typeof ITEM_QUALITIES)[number];

export const ITEM_MAGIC_TIERS = ['normal', 'magical', 'artifact'] as const;
export type ItemMagicTier = (typeof ITEM_MAGIC_TIERS)[number];

export const WEAPON_TYPES = ['melee', 'missile', 'spell', 'unarmed'] as const;
export type WeaponType = (typeof WEAPON_TYPES)[number];

export const WEAPON_DAMAGE_DIES = ['d4', 'd6', 'd8', 'd10', 'd12', 'd20'] as const;
export type WeaponDamageDie = (typeof WEAPON_DAMAGE_DIES)[number];

export const WEAPON_PROPERTIES = ['one-handed', 'two-handed', 'thrown'] as const;
export type WeaponProperty = (typeof WEAPON_PROPERTIES)[number];

export const ARMOR_PLACEMENTS = ['head', 'chest', 'arms', 'legs', 'outer'] as const;
export const ITEM_PLACEMENTS = ['head', 'chest', 'arms', 'legs', 'outer', 'shield'] as const;
export type ItemPlacement = (typeof ITEM_PLACEMENTS)[number];

export const ARMOR_WEIGHTS = ['None', 'Light', 'Heavy'] as const;
export type ArmorWeight = (typeof ARMOR_WEIGHTS)[number];

export const ARMOR_DIES = ['d4', 'd6', 'd8', 'd10', 'd12', 'd20'] as const;
export type ArmorDie = (typeof ARMOR_DIES)[number];

export interface Item {
    id: string;
    name: string;
    type: ItemType;
    price: number;
    quality: ItemQuality;
    description: string;
    magicTier: ItemMagicTier;
    enchantment?: string;
    assignedDeedId?: string;
    magicalTrait?: string;
    tags?: string[];
    
    // Weapon fields
    damageDie?: WeaponDamageDie;
    weaponType?: WeaponType;
    range?: number;
    property?: WeaponProperty;
    weaponEffect?: string;

    // Armor/Shield fields
    placement?: ItemPlacement;
    weight?: ArmorWeight;
    AR?: string;
    armorDie?: ArmorDie;
}

export type NewItem = Omit<Item, 'id'>;

// Faction Types
export interface Faction {
  id: string;
  name: string;
  description: string;
  goals: string;
  tags: string[];
}

export type NewFaction = Omit<Faction, 'id'>;

// NPC Types
export interface NpcRelationship {
  id: string;
  targetNpcId: string;
  type: string;
}

export interface Npc {
  id: string;
  name: string;
  personality: string;
  motivation: string;
  backstory: string;
  role: string;
  age: string;
  appearance: string;
  race: string;
  factionIds?: string[];
  beliefIds?: string[];
  deeds?: string[];
  tags: string[];
  relationships?: NpcRelationship[];
}

export type NewNpc = Omit<Npc, 'id'>;

// Pantheon Types
export interface PantheonRelationship {
  id: string;
  targetEntityId: string;
  type: string;
}

export interface PantheonEntity {
  id: string;
  name: string;
  entityType: string;
  domain: string;
  symbols: string;
  followers: string;
  artifactId?: string;
  relationships: PantheonRelationship[];
  goal: string;
  lore: string;
  tags: string[];
}

export type NewPantheonEntity = Omit<PantheonEntity, 'id'>;

<<<<<<< HEAD
// Hex Grid Types (before Calendar)
export interface Hex {
    q: number; // Corresponds to column
    r: number; // Corresponds to row
    s: number; // s = -q - r
}

// Custom Calendar Types
export interface CustomMonth {
  id: string;
  name: string;
  days: number;
}

export interface CustomCalendar {
  id: string;
  name: string;
  months: CustomMonth[];
  weekdays: string[];
  minDate?: string; // YYYY-MM-DD
  maxDate?: string; // YYYY-MM-DD
}

export type NewCustomCalendar = Omit<CustomCalendar, 'id'>;

=======
>>>>>>> e7464850
// Calendar Types
export const CALENDAR_PARTY_TYPES = ['faction', 'creature', 'npc'] as const;
export type CalendarPartyType = (typeof CALENDAR_PARTY_TYPES)[number];

export interface CustomDate {
    year: number;
    monthIndex: number; // 0-based
    day: number; // 1-based
}

export interface Calendar {
  id: string;
  name: string;
<<<<<<< HEAD
  modelId?: string; // Links to a CustomCalendar id, or undefined for traditional
}
export type NewCalendar = Omit<Calendar, 'id'>;

export interface CustomDate {
    year: number;
    monthIndex: number;
    day: number;
}
=======
  model?: CalendarModel;
}
export type NewCalendar = Omit<Calendar, 'id'>;

export interface CalendarModel {
    id: string;
    name: string;
    description: string;
    yearLength: number;
    months: { name: string; days: number }[];
    weekdays: string[];
    era: string;
}
export type NewCalendarModel = Omit<CalendarModel, 'id'>;
>>>>>>> e7464850

export interface CalendarEvent {
    id: string;
    calendarId: string;
    title: string;
    description: string;
<<<<<<< HEAD
    // All dates are stored as custom date objects
    startDate: CustomDate;
    endDate: CustomDate;
=======
    startDate: string;
    endDate: string;
>>>>>>> e7464850
    tags: string[];
    party?: {
        type: CalendarPartyType;
        id: string;
        name: string;
    };
    location?: {
        mapId: string;
        hex: Hex;
    };
}

export type NewCalendarEvent = Omit<CalendarEvent, 'id'>;

// City Types
export interface City {
  id: string;
  name: string;
  description: string;
  npcIds?: string[];
  location?: {
    mapId: string;
    hex: Hex;
  };
  tags?: string[];
}
export type NewCity = Omit<City, 'id'>;

// Path Type for Maps
export interface Path {
  id: string;
  name: string;
  color: string;
  strokeWidth: number;
  points: { x: number; y: number }[];
}

// Hex Grid Types
export interface Hex {
    q: number; // Corresponds to column
    r: number; // Corresponds to row
    s: number; // s = -q - r
}

export interface HexTileData {
    color?: string;
    icon?: string;
    iconColor?: string;
    dungeonIds?: string[];
    factionIds?: string[];
    cityIds?: string[];
}

export interface HexTile {
    hex: Hex;
    data: HexTileData; // For storing metadata
}

export interface Map {
  id: string;
  name: string;
  shape: 'radial' | 'rectangular';
  radius?: number;
  width?: number;
  height?: number;
  tiles: HexTile[];
  paths: Path[];
}

export type NewMap = Omit<Map, 'id'>;<|MERGE_RESOLUTION|>--- conflicted
+++ resolved
@@ -1,6 +1,5 @@
-
-import type { Role } from './roles';
-import type { StateEffect } from './states';
+import type { Role } from "./roles";
+import type { StateEffect } from "./states";
 
 export interface WorldMetadata {
   slug: string;
@@ -8,7 +7,7 @@
   description: string;
 }
 
-export type CreatureTemplate = 'Normal' | 'Underling' | 'Paragon' | 'Tyrant';
+export type CreatureTemplate = "Normal" | "Underling" | "Paragon" | "Tyrant";
 
 export interface CreatureAttributes {
   HP: number;
@@ -36,18 +35,40 @@
   after?: string;
 }
 
-export const DEED_ACTION_TYPES = ['attack', 'support'] as const;
+export const DEED_ACTION_TYPES = ["attack", "support"] as const;
 export type DeedActionType = (typeof DEED_ACTION_TYPES)[number];
 
-export const DEED_TYPES = ['melee', 'missile', 'innate', 'unarmed', 'spell', 'item', 'versatile'] as const;
+export const DEED_TYPES = [
+  "melee",
+  "missile",
+  "innate",
+  "unarmed",
+  "spell",
+  "item",
+  "versatile",
+] as const;
 export type DeedType = (typeof DEED_TYPES)[number];
 
-export const DEED_VERSUS = ['guard', 'resist', '10', 'special'] as const;
+export const DEED_VERSUS = ["guard", "resist", "10", "special"] as const;
 export type DeedVersus = (typeof DEED_VERSUS)[number];
 
-export type DeedTier = 'light' | 'heavy' | 'mighty' | 'tyrant' | 'special';
-
-export type TagSource = 'creature' | 'deed' | 'encounter' | 'encounterTable' | 'treasure' | 'alchemicalItem' | 'room' | 'dungeon' | 'item' | 'npc' | 'faction' | 'calendar' | 'pantheon' | 'city';
+export type DeedTier = "light" | "heavy" | "mighty" | "tyrant" | "special";
+
+export type TagSource =
+  | "creature"
+  | "deed"
+  | "encounter"
+  | "encounterTable"
+  | "treasure"
+  | "alchemicalItem"
+  | "room"
+  | "dungeon"
+  | "item"
+  | "npc"
+  | "faction"
+  | "calendar"
+  | "pantheon"
+  | "city";
 
 export interface Tag {
   name: string;
@@ -66,8 +87,7 @@
   tags?: string[];
 }
 
-export type DeedData = Omit<Deed, 'id'>;
-
+export type DeedData = Omit<Deed, "id">;
 
 export interface Creature {
   id: string;
@@ -83,10 +103,10 @@
   tags: string[];
 }
 
-export type NewCreature = Omit<Creature, 'id'>;
+export type NewCreature = Omit<Creature, "id">;
 
 // Helper type for UI, with full deed objects
-export interface CreatureWithDeeds extends Omit<Creature, 'deeds'> {
+export interface CreatureWithDeeds extends Omit<Creature, "deeds"> {
   deeds: Deed[];
 }
 
@@ -108,14 +128,14 @@
 
 export interface PlayerCombatant {
   id: string;
-  type: 'player';
+  type: "player";
   name: string;
   initiative: number;
   nat20?: boolean;
 }
 
 export interface MonsterCombatant extends BaseCombatant {
-  type: 'monster';
+  type: "monster";
   monsterId: string; // Original creature ID from bestiary
   template: CreatureTemplate;
   maxHp: number;
@@ -154,7 +174,6 @@
   encounterTableId?: string;
 }
 
-
 // Encounter Table Types
 export interface EncounterTableEntry {
   id: string;
@@ -186,8 +205,7 @@
   isGenerated: boolean;
 }
 
-export type NewTreasure = Omit<Treasure, 'id'>;
-
+export type NewTreasure = Omit<Treasure, "id">;
 
 // Commoner Type
 export interface CommonerCombatValues {
@@ -211,7 +229,7 @@
     intellect: number;
     spirit: number;
   };
-  keyAttribute: 'Might' | 'Agility';
+  keyAttribute: "Might" | "Agility";
   alignment: string;
   pastLife: string;
   skill: string;
@@ -220,10 +238,10 @@
 }
 
 // Alchemy Types
-export const ALCHEMY_ITEM_TYPES = ['potion', 'powder', 'oil', 'bomb'] as const;
+export const ALCHEMY_ITEM_TYPES = ["potion", "powder", "oil", "bomb"] as const;
 export type AlchemicalItemType = (typeof ALCHEMY_ITEM_TYPES)[number];
 
-export const ALCHEMY_ITEM_TIERS = ['lesser', 'greater'] as const;
+export const ALCHEMY_ITEM_TIERS = ["lesser", "greater"] as const;
 export type AlchemicalItemTier = (typeof ALCHEMY_ITEM_TIERS)[number];
 
 export interface AlchemicalItem {
@@ -236,7 +254,7 @@
   tags: string[];
 }
 
-export type NewAlchemicalItem = Omit<AlchemicalItem, 'id'>;
+export type NewAlchemicalItem = Omit<AlchemicalItem, "id">;
 
 // Room Types
 export interface RoomFeature {
@@ -258,11 +276,11 @@
   totalTreasureValue: number;
 }
 
-export type NewRoom = Omit<Room, 'id'>;
+export type NewRoom = Omit<Room, "id">;
 
 // Dungeon Types
-export type DungeonHostilityLevel = 'I' | 'II' | 'III' | 'IV' | 'V';
-export type DungeonSize = 'Tiny' | 'Small' | 'Medium' | 'Large' | 'Huge';
+export type DungeonHostilityLevel = "I" | "II" | "III" | "IV" | "V";
+export type DungeonSize = "Tiny" | "Small" | "Medium" | "Large" | "Huge";
 
 export interface DungeonRoom {
   instanceId: string; // A unique ID for this instance in the dungeon
@@ -276,77 +294,101 @@
 }
 
 export interface Dungeon {
-    id: string;
-    name: string;
-    description: string;
-    hostility: DungeonHostilityLevel;
-    size: DungeonSize;
-    threatRating: number;
-    treasureValue: number;
-    tags: string[];
-    rooms: DungeonRoom[];
-    connections: DungeonConnection[];
-}
-
-export type NewDungeon = Omit<Dungeon, 'id'>;
+  id: string;
+  name: string;
+  description: string;
+  hostility: DungeonHostilityLevel;
+  size: DungeonSize;
+  threatRating: number;
+  treasureValue: number;
+  tags: string[];
+  rooms: DungeonRoom[];
+  connections: DungeonConnection[];
+}
+
+export type NewDungeon = Omit<Dungeon, "id">;
 
 // Item Types
-export const ITEM_TYPES = ['weapon', 'armor', 'shield', 'tool'] as const;
+export const ITEM_TYPES = ["weapon", "armor", "shield", "tool"] as const;
 export type ItemType = (typeof ITEM_TYPES)[number];
 
-export const ITEM_QUALITIES = ['crude', 'normal', 'fine'] as const;
+export const ITEM_QUALITIES = ["crude", "normal", "fine"] as const;
 export type ItemQuality = (typeof ITEM_QUALITIES)[number];
 
-export const ITEM_MAGIC_TIERS = ['normal', 'magical', 'artifact'] as const;
+export const ITEM_MAGIC_TIERS = ["normal", "magical", "artifact"] as const;
 export type ItemMagicTier = (typeof ITEM_MAGIC_TIERS)[number];
 
-export const WEAPON_TYPES = ['melee', 'missile', 'spell', 'unarmed'] as const;
+export const WEAPON_TYPES = ["melee", "missile", "spell", "unarmed"] as const;
 export type WeaponType = (typeof WEAPON_TYPES)[number];
 
-export const WEAPON_DAMAGE_DIES = ['d4', 'd6', 'd8', 'd10', 'd12', 'd20'] as const;
+export const WEAPON_DAMAGE_DIES = [
+  "d4",
+  "d6",
+  "d8",
+  "d10",
+  "d12",
+  "d20",
+] as const;
 export type WeaponDamageDie = (typeof WEAPON_DAMAGE_DIES)[number];
 
-export const WEAPON_PROPERTIES = ['one-handed', 'two-handed', 'thrown'] as const;
+export const WEAPON_PROPERTIES = [
+  "one-handed",
+  "two-handed",
+  "thrown",
+] as const;
 export type WeaponProperty = (typeof WEAPON_PROPERTIES)[number];
 
-export const ARMOR_PLACEMENTS = ['head', 'chest', 'arms', 'legs', 'outer'] as const;
-export const ITEM_PLACEMENTS = ['head', 'chest', 'arms', 'legs', 'outer', 'shield'] as const;
+export const ARMOR_PLACEMENTS = [
+  "head",
+  "chest",
+  "arms",
+  "legs",
+  "outer",
+] as const;
+export const ITEM_PLACEMENTS = [
+  "head",
+  "chest",
+  "arms",
+  "legs",
+  "outer",
+  "shield",
+] as const;
 export type ItemPlacement = (typeof ITEM_PLACEMENTS)[number];
 
-export const ARMOR_WEIGHTS = ['None', 'Light', 'Heavy'] as const;
+export const ARMOR_WEIGHTS = ["None", "Light", "Heavy"] as const;
 export type ArmorWeight = (typeof ARMOR_WEIGHTS)[number];
 
-export const ARMOR_DIES = ['d4', 'd6', 'd8', 'd10', 'd12', 'd20'] as const;
+export const ARMOR_DIES = ["d4", "d6", "d8", "d10", "d12", "d20"] as const;
 export type ArmorDie = (typeof ARMOR_DIES)[number];
 
 export interface Item {
-    id: string;
-    name: string;
-    type: ItemType;
-    price: number;
-    quality: ItemQuality;
-    description: string;
-    magicTier: ItemMagicTier;
-    enchantment?: string;
-    assignedDeedId?: string;
-    magicalTrait?: string;
-    tags?: string[];
-    
-    // Weapon fields
-    damageDie?: WeaponDamageDie;
-    weaponType?: WeaponType;
-    range?: number;
-    property?: WeaponProperty;
-    weaponEffect?: string;
-
-    // Armor/Shield fields
-    placement?: ItemPlacement;
-    weight?: ArmorWeight;
-    AR?: string;
-    armorDie?: ArmorDie;
-}
-
-export type NewItem = Omit<Item, 'id'>;
+  id: string;
+  name: string;
+  type: ItemType;
+  price: number;
+  quality: ItemQuality;
+  description: string;
+  magicTier: ItemMagicTier;
+  enchantment?: string;
+  assignedDeedId?: string;
+  magicalTrait?: string;
+  tags?: string[];
+
+  // Weapon fields
+  damageDie?: WeaponDamageDie;
+  weaponType?: WeaponType;
+  range?: number;
+  property?: WeaponProperty;
+  weaponEffect?: string;
+
+  // Armor/Shield fields
+  placement?: ItemPlacement;
+  weight?: ArmorWeight;
+  AR?: string;
+  armorDie?: ArmorDie;
+}
+
+export type NewItem = Omit<Item, "id">;
 
 // Faction Types
 export interface Faction {
@@ -357,7 +399,7 @@
   tags: string[];
 }
 
-export type NewFaction = Omit<Faction, 'id'>;
+export type NewFaction = Omit<Faction, "id">;
 
 // NPC Types
 export interface NpcRelationship {
@@ -383,7 +425,7 @@
   relationships?: NpcRelationship[];
 }
 
-export type NewNpc = Omit<Npc, 'id'>;
+export type NewNpc = Omit<Npc, "id">;
 
 // Pantheon Types
 export interface PantheonRelationship {
@@ -406,14 +448,13 @@
   tags: string[];
 }
 
-export type NewPantheonEntity = Omit<PantheonEntity, 'id'>;
-
-<<<<<<< HEAD
+export type NewPantheonEntity = Omit<PantheonEntity, "id">;
+
 // Hex Grid Types (before Calendar)
 export interface Hex {
-    q: number; // Corresponds to column
-    r: number; // Corresponds to row
-    s: number; // s = -q - r
+  q: number; // Corresponds to column
+  r: number; // Corresponds to row
+  s: number; // s = -q - r
 }
 
 // Custom Calendar Types
@@ -432,76 +473,46 @@
   maxDate?: string; // YYYY-MM-DD
 }
 
-export type NewCustomCalendar = Omit<CustomCalendar, 'id'>;
-
-=======
->>>>>>> e7464850
+export type NewCustomCalendar = Omit<CustomCalendar, "id">;
+
 // Calendar Types
-export const CALENDAR_PARTY_TYPES = ['faction', 'creature', 'npc'] as const;
+export const CALENDAR_PARTY_TYPES = ["faction", "creature", "npc"] as const;
 export type CalendarPartyType = (typeof CALENDAR_PARTY_TYPES)[number];
 
+export interface Calendar {
+  id: string;
+  name: string;
+  modelId?: string; // Links to a CustomCalendar id, or undefined for traditional
+}
+export type NewCalendar = Omit<Calendar, "id">;
+
 export interface CustomDate {
-    year: number;
-    monthIndex: number; // 0-based
-    day: number; // 1-based
-}
-
-export interface Calendar {
-  id: string;
-  name: string;
-<<<<<<< HEAD
-  modelId?: string; // Links to a CustomCalendar id, or undefined for traditional
-}
-export type NewCalendar = Omit<Calendar, 'id'>;
-
-export interface CustomDate {
-    year: number;
-    monthIndex: number;
-    day: number;
-}
-=======
-  model?: CalendarModel;
-}
-export type NewCalendar = Omit<Calendar, 'id'>;
-
-export interface CalendarModel {
+  year: number;
+  monthIndex: number;
+  day: number;
+}
+
+export interface CalendarEvent {
+  id: string;
+  calendarId: string;
+  title: string;
+  description: string;
+  // All dates are stored as custom date objects
+  startDate: CustomDate;
+  endDate: CustomDate;
+  tags: string[];
+  party?: {
+    type: CalendarPartyType;
     id: string;
     name: string;
-    description: string;
-    yearLength: number;
-    months: { name: string; days: number }[];
-    weekdays: string[];
-    era: string;
-}
-export type NewCalendarModel = Omit<CalendarModel, 'id'>;
->>>>>>> e7464850
-
-export interface CalendarEvent {
-    id: string;
-    calendarId: string;
-    title: string;
-    description: string;
-<<<<<<< HEAD
-    // All dates are stored as custom date objects
-    startDate: CustomDate;
-    endDate: CustomDate;
-=======
-    startDate: string;
-    endDate: string;
->>>>>>> e7464850
-    tags: string[];
-    party?: {
-        type: CalendarPartyType;
-        id: string;
-        name: string;
-    };
-    location?: {
-        mapId: string;
-        hex: Hex;
-    };
-}
-
-export type NewCalendarEvent = Omit<CalendarEvent, 'id'>;
+  };
+  location?: {
+    mapId: string;
+    hex: Hex;
+  };
+}
+
+export type NewCalendarEvent = Omit<CalendarEvent, "id">;
 
 // City Types
 export interface City {
@@ -515,7 +526,7 @@
   };
   tags?: string[];
 }
-export type NewCity = Omit<City, 'id'>;
+export type NewCity = Omit<City, "id">;
 
 // Path Type for Maps
 export interface Path {
@@ -528,29 +539,29 @@
 
 // Hex Grid Types
 export interface Hex {
-    q: number; // Corresponds to column
-    r: number; // Corresponds to row
-    s: number; // s = -q - r
+  q: number; // Corresponds to column
+  r: number; // Corresponds to row
+  s: number; // s = -q - r
 }
 
 export interface HexTileData {
-    color?: string;
-    icon?: string;
-    iconColor?: string;
-    dungeonIds?: string[];
-    factionIds?: string[];
-    cityIds?: string[];
+  color?: string;
+  icon?: string;
+  iconColor?: string;
+  dungeonIds?: string[];
+  factionIds?: string[];
+  cityIds?: string[];
 }
 
 export interface HexTile {
-    hex: Hex;
-    data: HexTileData; // For storing metadata
+  hex: Hex;
+  data: HexTileData; // For storing metadata
 }
 
 export interface Map {
   id: string;
   name: string;
-  shape: 'radial' | 'rectangular';
+  shape: "radial" | "rectangular";
   radius?: number;
   width?: number;
   height?: number;
@@ -558,4 +569,4 @@
   paths: Path[];
 }
 
-export type NewMap = Omit<Map, 'id'>;+export type NewMap = Omit<Map, "id">;